--- conflicted
+++ resolved
@@ -120,12 +120,7 @@
 
 @pytest.fixture(scope="session")
 def cpu_cluster():
-<<<<<<< HEAD
     c = rh.autocluster("^rh-cpu")
-    c.name = "donny-rh-cpu"
-=======
-    c = rh.cluster("^rh-cpu")
->>>>>>> b59ace2a
     c.up_if_not()
     c.install_packages(["pytest"])
     # Save to RNS - to be loaded in other tests (ex: Runs)
