import os
import time
import unittest
from multiprocessing import Pool

import pytest
import ray.exceptions
import requests
import runhouse as rh
from runhouse.rns.api_utils.resource_access import ResourceAccess
from runhouse.rns.api_utils.utils import load_resp_content

REMOTE_FUNC_NAME = "@/remote_function"


def call_function(fn, **kwargs):
    return fn(**kwargs)


def torch_summer(a, b):
    # import inside so tests that don't use torch don't fail because torch isn't in their reqs
    import torch

    return int(torch.Tensor([a, b]).sum())


def summer(a, b):
    return a + b


def np_array(list):
    import numpy as np

    return np.array(list)


@pytest.mark.clustertest
@pytest.mark.rnstest
def test_create_function_from_name_local(cpu_cluster):
    local_name = "~/local_function"
    local_sum = rh.function(summer).to(cpu_cluster).save(local_name)
    del local_sum

<<<<<<< HEAD
    remote_sum = rh.function(name="local_function", dryrun=True)
=======
    remote_sum = rh.Function.from_name(local_name)
>>>>>>> 4155d1f4
    res = remote_sum(1, 5)
    assert res == 6

    remote_sum.delete_configs()
    assert rh.exists(local_name) is False


@unittest.skip("Not yet implemented.")
@pytest.mark.rnstest
@pytest.mark.clustertest
def test_running_function_as_proxy(cpu_cluster):
    # reload the function from RNS
    remote_sum = rh.function(name=REMOTE_FUNC_NAME, dryrun=True)
    remote_sum.access = ResourceAccess.PROXY
    res = remote_sum(1, 5)
    assert res == 6

    remote_sum.delete_configs()
    assert not rh.exists(REMOTE_FUNC_NAME)


@pytest.mark.clustertest
@pytest.mark.rnstest
def test_create_function_from_rns(cpu_cluster):
    remote_sum = rh.function(summer).to(cpu_cluster).save(REMOTE_FUNC_NAME)
    del remote_sum

    # reload the function
    remote_sum = rh.function(name=REMOTE_FUNC_NAME)
    res = remote_sum(1, 5)
    assert res == 6

    remote_sum.delete_configs()
    assert not rh.exists(REMOTE_FUNC_NAME)


@pytest.mark.clustertest
@pytest.mark.rnstest
def test_get_function_history(cpu_cluster):
    # reload the function from RNS
<<<<<<< HEAD
    remote_sum = rh.function(name=REMOTE_FUNC_NAME, dryrun=True)
=======
    remote_sum = rh.function(summer).to(cpu_cluster).save(REMOTE_FUNC_NAME)
>>>>>>> 4155d1f4

    history = remote_sum.history()
    assert history


def multiproc_torch_sum(inputs):
    print(f"CPUs: {os.cpu_count()}")
    with Pool() as P:
        return P.starmap(torch_summer, inputs)


@pytest.mark.clustertest
@pytest.mark.rnstest
def test_remote_function_with_multiprocessing(cpu_cluster):
    re_fn = rh.function(multiproc_torch_sum, name="test_function").to(
        cpu_cluster, env=["torch==1.12.1"]
    )

    summands = list(zip(range(5), range(4, 9)))
    res = re_fn(summands)

    assert res == [4, 6, 8, 10, 12]


def getpid(a=0):
    return os.getpid() + a


@pytest.mark.clustertest
def test_maps(cpu_cluster):
    pid_fn = rh.function(getpid, system=cpu_cluster)
    num_pids = [1] * 10
    pids = pid_fn.map(num_pids)
    assert len(set(pids)) > 1
    assert all(pid > 0 for pid in pids)

    pids = pid_fn.repeat(num_repeats=10)
    assert len(set(pids)) > 1
    assert all(pid > 0 for pid in pids)

    pids = [pid_fn.enqueue() for _ in range(10)]
    assert len(pids) == 10
    assert all(pid > 0 for pid in pids)

    re_fn = rh.function(summer, system=cpu_cluster)
    summands = list(zip(range(5), range(4, 9)))
    res = re_fn.starmap(summands)
    assert res == [4, 6, 8, 10, 12]


@pytest.mark.clustertest
def test_remotes(cpu_cluster):
    pid_fn = rh.function(getpid, system=cpu_cluster)

    pid_ref = pid_fn.remote()
    pid_res = pid_fn.get(pid_ref)
    assert pid_res > 0

    # Test passing an objectref into a normal call
    pid_res_from_ref = pid_fn(pid_ref)
    assert pid_res_from_ref > pid_res


@pytest.mark.clustertest
def test_function_git_fn(cpu_cluster):
    remote_parse = rh.function(
        fn="https://github.com/huggingface/diffusers/blob/"
        "main/examples/dreambooth/train_dreambooth.py:parse_args",
        system=cpu_cluster,
        env=[
            "torch==1.12.1 --verbose",
            "torchvision==0.13.1",
            "transformers",
            "datasets",
            "evaluate",
            "accelerate",
            "pip:./diffusers --verbose",
        ],
    )
    args = remote_parse(
        input_args=[
            "--pretrained_model_name_or_path",
            "stabilityai/stable-diffusion-2-base",
            "--instance_data_dir",
            "remote_image_dir",
            "--instance_prompt",
            "a photo of sks person",
        ]
    )
    assert args.pretrained_model_name_or_path == "stabilityai/stable-diffusion-2-base"


@pytest.mark.clustertest
def test_list_keys(cpu_cluster):
    pid_fn = rh.function(getpid).to(system=cpu_cluster)

    pid_ref1 = pid_fn.remote()
    pid_ref2 = pid_fn.remote()

    current_jobs = cpu_cluster.list_keys()
    assert set([pid_ref1, pid_ref2]).issubset(current_jobs)


def slow_getpid(a=0):
    time.sleep(10)
    return os.getpid() + a


@pytest.mark.clustertest
def test_cancel_jobs(cpu_cluster):
    pid_fn = rh.function(slow_getpid).to(cpu_cluster)

    pid_ref1 = pid_fn.remote(2)
    time.sleep(1)  # So the runkeys are more than 1 second apart
    pid_ref2 = pid_fn.remote(5)

    print("Cancelling jobs")
    cpu_cluster.cancel_all()

    with pytest.raises(Exception) as e:
        print(pid_fn.get(pid_ref1))
        assert isinstance(
            e, (ray.exceptions.TaskCancelledError, ray.exceptions.RayTaskError)
        )

    with pytest.raises(Exception) as e:
        print(pid_fn.get(pid_ref2))
        assert isinstance(
            e, (ray.exceptions.TaskCancelledError, ray.exceptions.RayTaskError)
        )


@pytest.mark.clustertest
def test_function_queueing(cpu_cluster):
    pid_fn = rh.function(getpid).to(cpu_cluster)

    pids = [pid_fn.enqueue(resources={"num_cpus": 1}) for _ in range(10)]
    assert len(pids) == 10


@pytest.mark.clustertest
def test_function_to_env(cpu_cluster):
    cpu_cluster.run(["pip uninstall numpy -y"])

    np_func = rh.function(np_array).to(cpu_cluster, env=["numpy"])

    list = [1, 2, 3]
    res = np_func(list)
    assert res.tolist() == list


@unittest.skip("Not working properly.")
@pytest.mark.clustertest
def test_function_external_fn(cpu_cluster):
    """Test functioning a module from reqs, not from working_dir"""
    import torch

    re_fn = rh.function(torch.sum).to(cpu_cluster, env=["torch"])
    res = re_fn(torch.arange(5))
    assert int(res) == 10


@unittest.skip("Runs indefinitely.")
@pytest.mark.clustertest
def test_notebook(cpu_cluster):
    nb_sum = lambda x: multiproc_torch_sum(x)
    re_fn = rh.function(nb_sum).to(cpu_cluster, env=["torch==1.12.1"])

    re_fn.notebook()
    summands = list(zip(range(5), range(4, 9)))
    res = re_fn(summands)

    assert res == [4, 6, 8, 10, 12]
    re_fn.delete_configs()


@unittest.skip("Runs indefinitely.")
def test_ssh():
    # TODO do this properly
    my_function = rh.function(name="local_function")
    my_function.ssh()
    assert True


@pytest.mark.clustertest
@pytest.mark.rnstest
def test_share_function(cpu_cluster):
    my_function = rh.function(fn=summer).to(cpu_cluster).save(REMOTE_FUNC_NAME)

    my_function.share(
        users=["donny@run.house", "josh@run.house"],
        access_type="read",
        notify_users=False,
    )
    assert True


@pytest.mark.rnstest
def test_load_shared_function():
    my_function = rh.function(name=REMOTE_FUNC_NAME, dryrun=True)
    res = my_function(1, 2)
    assert res == 3


@pytest.mark.rnstest
def delete_function_from_rns(s):
    server_url = s.rns_client.api_server_url
    resource_request_uri = s.rns_client.resource_uri(s.name)
    resp = requests.delete(
        f"{server_url}/resource/{resource_request_uri}",
        headers=s.rns_client.request_headers,
    )
    if resp.status_code != 200:
        raise Exception(
            f"Failed to delete_configs function data from path: {load_resp_content(resp)}"
        )

    try:
        # Terminate the cluster
        s.cluster.teardown_and_delete()
    except Exception as e:
        raise Exception(f"Failed to teardown the cluster: {e}")


@pytest.mark.clustertest
def test_http_url(cpu_cluster):
    rh.function(summer).to(cpu_cluster).save("@/remote_function")
    cpu_cluster.ssh_tunnel(80, 50052)
    sum1 = requests.post(
        "http://127.0.0.1:80/call/remote_function/", json={"args": [1, 2]}
    ).json()
    assert sum1 == 3
    sum2 = requests.post(
        "http://127.0.0.1:80/call/remote_function/", json={"kwargs": {"a": 1, "b": 2}}
    ).json()
    assert sum2 == 3


@unittest.skip("Not yet implemented.")
def test_http_url_with_curl():
    # NOTE: Assumes the Function has already been created and deployed to running cluster
    s = rh.function(name="test_function")
    curl_cmd = s.http_url(a=1, b=2, curl_command=True)
    print(curl_cmd)

    # delete_configs the function data from the RNS
    delete_function_from_rns(s)

    assert True


@pytest.mark.clustertest
@pytest.mark.rnstest
def test_byo_cluster_function():
    # Spin up a new basic m5.xlarge EC2 instance
    c = rh.autocluster(
        instance_type="m5.xlarge",
        provider="aws",
        region="us-east-1",
        image_id="ami-0a313d6098716f372",
        name="test-byo-cluster",
    ).up_if_not()
    ip = c.address
    creds = c.ssh_creds()
    del c
    byo_cluster = rh.cluster(name="different-cluster", ips=[ip], ssh_creds=creds).save()
    re_fn = rh.function(multiproc_torch_sum).to(
        byo_cluster, env=["torch==1.12.1", "pytest"]
    )

    summands = list(zip(range(5), range(4, 9)))
    res = re_fn(summands)

    assert res == [4, 6, 8, 10, 12]


@pytest.mark.clustertest
def test_byo_cluster_maps():
    pid_fn = rh.function(getpid).to(system="different-cluster")
    num_pids = [1] * 20
    pids = pid_fn.map(num_pids)
    assert len(set(pids)) > 1
    assert all(pid > 0 for pid in pids)

    pid_ref = pid_fn.remote()

    pids = pid_fn.repeat(num_repeats=20)
    assert len(set(pids)) > 1
    assert all(pid > 0 for pid in pids)

    pids = [pid_fn.enqueue() for _ in range(10)]
    assert len(pids) == 10

    pid_res = pid_fn.get(pid_ref)
    assert pid_res > 0

    # Test passing an objectref into a normal call
    pid_res_from_ref = pid_fn(pid_ref)
    assert pid_res_from_ref > pid_res

    re_fn = rh.function(summer, system="different-cluster")
    summands = list(zip(range(5), range(4, 9)))
    res = re_fn.starmap(summands)
    assert res == [4, 6, 8, 10, 12]


@pytest.mark.clustertest
@pytest.mark.rnstest
def test_load_function_in_new_env(cpu_cluster):
    cpu_cluster.save(
        "@/rh-cpu"
    )  # Needs to be saved to rns, right now has a local name by default
    remote_sum = rh.function(summer).to(cpu_cluster).save(REMOTE_FUNC_NAME)

    byo_cluster = rh.cluster(name="different-cluster")
    byo_cluster.send_secrets(["ssh"])
    remote_python = (
        "import runhouse as rh; "
        f"remote_sum = rh.function(name='{REMOTE_FUNC_NAME}'); "
        "res = remote_sum(1, 5); "
        "assert res == 6"
    )
    res = byo_cluster.run_python([remote_python], stream_logs=True)
    assert res[0][0] == 0

    remote_sum.delete_configs()


@pytest.mark.clustertest
def test_nested_diff_clusters(cpu_cluster):
    summer_cpu = rh.function(summer).to(cpu_cluster)
    call_function_diff_cpu = rh.function(call_function).to("different-cluster")

    kwargs = {"a": 1, "b": 5}
    res = call_function_diff_cpu(summer_cpu, **kwargs)
    assert res == 6


@pytest.mark.clustertest
def test_nested_same_cluster(cpu_cluster):
    summer_cpu = rh.function(fn=summer).to(system=cpu_cluster)
    call_function_cpu = rh.function(fn=call_function).to(system=cpu_cluster)

    kwargs = {"a": 1, "b": 5}
    res = call_function_cpu(summer_cpu, **kwargs)
    assert res == 6


# test that deprecated arguments are still backwards compatible for now
@pytest.mark.clustertest
def test_reqs_backwards_compatible(cpu_cluster):
    summer_cpu = rh.function(fn=summer).to(system=cpu_cluster)
    res = summer_cpu(1, 5)
    assert res == 6

    torch_summer_cpu = rh.function(fn=summer).to(system=cpu_cluster, env=["torch"])
    torch_res = torch_summer_cpu(1, 5)
    assert torch_res == 6


@pytest.mark.clustertest
def test_setup_cmds_backwards_compatible(cpu_cluster):
    torch_summer_cpu = rh.function(fn=summer).to(system=cpu_cluster, env=["torch"])
    torch_res = torch_summer_cpu(1, 5)
    assert torch_res == 6


if __name__ == "__main__":
    setup()
    unittest.main()<|MERGE_RESOLUTION|>--- conflicted
+++ resolved
@@ -41,11 +41,7 @@
     local_sum = rh.function(summer).to(cpu_cluster).save(local_name)
     del local_sum
 
-<<<<<<< HEAD
     remote_sum = rh.function(name="local_function", dryrun=True)
-=======
-    remote_sum = rh.Function.from_name(local_name)
->>>>>>> 4155d1f4
     res = remote_sum(1, 5)
     assert res == 6
 
@@ -86,11 +82,7 @@
 @pytest.mark.rnstest
 def test_get_function_history(cpu_cluster):
     # reload the function from RNS
-<<<<<<< HEAD
-    remote_sum = rh.function(name=REMOTE_FUNC_NAME, dryrun=True)
-=======
     remote_sum = rh.function(summer).to(cpu_cluster).save(REMOTE_FUNC_NAME)
->>>>>>> 4155d1f4
 
     history = remote_sum.history()
     assert history
