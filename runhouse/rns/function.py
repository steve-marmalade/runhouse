import copy
import inspect
import json
import logging
import os
import re
import warnings
from pathlib import Path
from typing import Any, Callable, Dict, List, Optional, Tuple, Union

import requests

from runhouse import rh_config
from runhouse.rns.api_utils.resource_access import ResourceAccess
from runhouse.rns.api_utils.utils import load_resp_content, read_resp_data
from runhouse.rns.envs import CondaEnv, Env
from runhouse.rns.hardware import Cluster
from runhouse.rns.packages import git_package, Package

from runhouse.rns.resource import Resource
from runhouse.rns.run_module_utils import call_fn_by_type, get_fn_by_name

from runhouse.rns.utils.env import _get_env_from

logger = logging.getLogger(__name__)


class Function(Resource):
    RESOURCE_TYPE = "function"
    DEFAULT_ACCESS = "write"

    def __init__(
        self,
        fn_pointers: Optional[Tuple] = None,
        system: Optional[Cluster] = None,
        name: Optional[str] = None,
        env: Optional[Env] = None,
        serialize_notebook_fn=False,
        dryrun: bool = False,
        access: Optional[str] = None,
        resources: Optional[dict] = None,
        **kwargs,  # We have this here to ignore extra arguments when calling from from_config
    ):
        """
        Runhouse Function object. It comprises of the entrypoint, system/cluster,
        and dependencies necessary to run the service.

        .. note::
                To create a Function, please use the factory method :func:`function`.
        """
        self.fn_pointers = fn_pointers
        self.system = system
        self.env = env
        self.serialize_notebook_fn = serialize_notebook_fn
        self.access = access or self.DEFAULT_ACCESS
        self.dryrun = dryrun
        self.resources = resources or {}

        super().__init__(name=name, dryrun=dryrun)

        if not self.dryrun:
            self = self.to(self.system, env=self.env)

    # ----------------- Constructor helper methods -----------------

    @staticmethod
    def from_config(config: dict, dryrun: bool = True):
        """Create a Function object from a config dictionary."""
        if isinstance(config["system"], dict):
            config["system"] = Cluster.from_config(config["system"], dryrun=dryrun)
        if isinstance(config["env"], dict):
            config["env"] = Env.from_config(config["env"], dryrun=dryrun)

        return Function(**config, dryrun=dryrun)

    @classmethod
    def _check_for_child_configs(cls, config):
        """Overload by child resources to load any resources they hold internally."""
        system = config["system"]
        if isinstance(system, str) and rh_config.rns_client.exists(system):
            # if the system is set to a cluster
            cluster_config: dict = rh_config.rns_client.load_config(name=system)
            if not cluster_config:
                raise Exception(f"No cluster config saved for {system}")

            # set the cluster config as the system
            config["system"] = cluster_config
        return config

    def to(
        self,
        system: Union[str, Cluster] = None,
        env: Union[List[str], Env] = None,
        # Variables below are deprecated
        reqs: Optional[List[str]] = None,
        setup_cmds: Optional[List[str]] = [],
    ):
        """
        Set up a Function and Env on the given system.

        See the args of the factory method :func:`function` for more information.
        """
        if setup_cmds:
            warnings.warn(
                "``setup_cmds`` argument has been deprecated. "
                "Please pass in setup commands to the ``Env`` class corresponding to the function instead."
            )

        # to retain backwards compatibility
        if reqs or setup_cmds:
            warnings.warn(
                "``reqs`` and ``setup_cmds`` arguments has been deprecated. Please use ``env`` instead."
            )
            env = Env(reqs=reqs, setup_cmds=setup_cmds)
        elif env and isinstance(env, List):
            env = Env(reqs=env, setup_cmds=setup_cmds)
        else:
            env = env or self.env
            env = _get_env_from(env)

        if self.env:
            # Note: Here we add the existing reqs in the function’s env into the new env
            # (otherwise we don’t have a way to add in "./")
            new_reqs = [req for req in self.env.reqs if req not in env.reqs]
            env.reqs += new_reqs

        if (
            self.dryrun
            or not (system or self.system)
            or self.access not in ["write", "read"]
        ):
            # don't move the function to a system
            self.env = env
            return self

        # We need to backup the system here so the __getstate__ method of the cluster
        # doesn't wipe the client of this function's cluster when deepcopy copies it.
        hw_backup = self.system
        self.system = None
        new_function = copy.deepcopy(self)
        self.system = hw_backup

        if system:
            if isinstance(system, str):
                system = Cluster.from_name(system, dryrun=self.dryrun)
            new_function.system = system
        else:
            new_function.system = self.system

        logging.info("Setting up Function on cluster.")
        # To up cluster in case it's not yet up
        new_function.system.check_server()
        new_env = env.to(new_function.system)
        logging.info("Function setup complete.")
        new_function.env = new_env

        return new_function

    def run_setup(self, cmds: List[str]):
        """Run the given setup commands on the system."""
        self.system.run(cmds)

    @staticmethod
    def _extract_fn_paths(raw_fn: Callable, reqs: List[str]):
        """Get the path to the module, module name, and function name to be able to import it on the server"""
        if not isinstance(raw_fn, Callable):
            raise TypeError(
                f"Invalid fn for Function, expected Callable but received {type(raw_fn)}"
            )
        # Background on all these dunders: https://docs.python.org/3/reference/import.html
        module = inspect.getmodule(raw_fn)

        # Need to resolve in case just filename is given
        module_path = (
            str(Path(inspect.getfile(module)).resolve())
            if hasattr(module, "__file__")
            else None
        )

        # TODO better way of detecting if in a notebook or interactive Python env
        if (
            not module_path
            or module_path.endswith("ipynb")
            or raw_fn.__name__ == "<lambda>"
        ):
            # The only time __file__ wouldn't be present is if the function is defined in an interactive
            # interpreter or a notebook. We can't import on the server in that case, so we need to cloudpickle
            # the fn to send it over. The __call__ function will serialize the function if we return it this way.
            # This is a short-term hack.
            # return None, "notebook", raw_fn.__name__
            root_path = os.getcwd()
            module_name = "notebook"
            fn_name = raw_fn.__name__
        else:
            root_path = os.path.dirname(module_path)
            module_name = inspect.getmodulename(module_path)
            # TODO __qualname__ doesn't work when fn is aliased funnily, like torch.sum
            fn_name = getattr(raw_fn, "__qualname__", raw_fn.__name__)

            # Adapted from https://github.com/modal-labs/modal-client/blob/main/modal/_function_utils.py#L94
            if getattr(module, "__package__", None):
                module_path = os.path.abspath(module.__file__)
                package_paths = [
                    os.path.abspath(p) for p in __import__(module.__package__).__path__
                ]
                base_dirs = [
                    base_dir
                    for base_dir in package_paths
                    if os.path.commonpath((base_dir, module_path)) == base_dir
                ]

                if len(base_dirs) != 1:
                    logger.info(f"Module files: {module_path}")
                    logger.info(f"Package paths: {package_paths}")
                    logger.info(f"Base dirs: {base_dirs}")
                    raise Exception("Wasn't able to find the package directory!")
                root_path = os.path.dirname(base_dirs[0])
                module_name = module.__spec__.name

        remote_import_path = None
        for req in reqs:
            local_path = None
            if (
                isinstance(req, Package)
                and not isinstance(req.install_target, str)
                and req.install_target.is_local()
            ):
                local_path = Path(req.install_target.local_path)
            elif isinstance(req, str):
                if req.split(":")[0] in ["local", "reqs", "pip"]:
                    req = req.split(":")[1]

                if Path(req).expanduser().resolve().exists():
                    # Relative paths are relative to the working directory in Folders/Packages!
                    local_path = (
                        Path(req).expanduser()
                        if Path(req).expanduser().is_absolute()
                        else Path(rh_config.rns_client.locate_working_dir()) / req
                    )

            if local_path:
                try:
                    # Module path relative to package
                    remote_import_path = str(
                        local_path.name / Path(root_path).relative_to(local_path)
                    )
                    break
                except ValueError:  # Not a subdirectory
                    pass

        return remote_import_path, module_name, fn_name

    # Found in python decorator logic, maybe use
    # func_name = getattr(f, '__qualname__', f.__name__)
    # module_name = getattr(f, '__module__', '')
    # if module_name:
    #     full_name = f'{module_name}.{func_name}'
    # else:
    #     full_name = func_name

    # ----------------- Function call methods -----------------

    def __call__(
        self, *args, stream_logs=False, name_run: Union[str, bool] = None, **kwargs
    ) -> Any:
        """Call the function on its system

        Args:
             *args: Optional args for the Function
             stream_logs (bool): Whether to stream the logs from the Function's execution.
                Defaults to ``False``.
             name_run (Union[str, bool]): Name of the Run to create. If ``True``, a Run will be created
                for this function call, which will be executed synchronously on the cluster before returning its result
             **kwargs: Optional kwargs for the Function

        Returns:
            The Function's return value
        """

        fn_type = "call"
        if self.access in [ResourceAccess.WRITE, ResourceAccess.READ]:
<<<<<<< HEAD
            run_locally = (
                not self.system or self.system.name == rh_config.obj_store.cluster_name
            )
            if not run_locally:
                run_obj = self.run(name_run, *args, **kwargs)
                return self.system.get(run_obj.name, stream_logs=stream_logs)

            else:
=======
            if not self.system or self.system.on_this_cluster():
>>>>>>> 85e591bb
                [relative_path, module_name, fn_name] = self.fn_pointers
                conda_env = (
                    self.env.env_name
                    if self.env and isinstance(self.env, CondaEnv)
                    else None
                )
                # If we're on this cluster, don't pickle the result before passing back.
                # We need to pickle before passing back in most cases because the env in
                # which the function executes may have a different set of packages than the
                # server, so when Ray passes a result back into the server it will may fail to
                # unpickle. We assume the user's client has the necessary packages to unpickle
                # their own result.
                serialize_res = not self.system.on_this_cluster()

                fn = get_fn_by_name(
                    module_name=module_name,
                    fn_name=fn_name,
                    relative_path=relative_path,
                )

                return call_fn_by_type(
                    fn=fn,
                    fn_type=fn_type,
                    fn_name=fn_name,
                    relative_path=relative_path,
                    module_name=module_name,
                    resources=self.resources,
                    conda_env=conda_env,
                    run_name=name_run,
                    args=args,
                    kwargs=kwargs,
                    serialize_res=serialize_res,
                )
        else:
            # run the function via http path - user only needs Proxy access
            if self.access != ResourceAccess.PROXY:
                raise RuntimeError("Running http path requires proxy access")
            if not rh_config.rns_client.token:
                raise ValueError(
                    "Token must be saved in the local .rh config in order to use an http path"
                )
            http_url = self.http_url()
            logger.info(f"Running {self.name} via http path: {http_url}")
            resp = requests.post(
                http_url,
                data=json.dumps({"args": args, "kwargs": kwargs}),
                headers=rh_config.rns_client.request_headers,
            )
            if resp.status_code != 200:
                raise Exception(
                    f"Failed to run Function endpoint: {load_resp_content(resp)}"
                )

            return read_resp_data(resp)

    def repeat(self, num_repeats: int, *args, **kwargs):
        """Repeat the Function call multiple times.

        Args:
            num_repeats (int): Number of times to repeat the Function call.
            *args: Positional arguments to pass to the Function
            **kwargs: Keyword arguments to pass to the Function
        """
        if self.access in [ResourceAccess.WRITE, ResourceAccess.READ]:
            return self._call_fn_with_ssh_access(
                fn_type="repeat", args=[num_repeats, args], kwargs=kwargs
            )
        else:
            raise NotImplementedError(
                "Function.repeat only works with Write or Read access, not Proxy access"
            )

    def map(self, arg_list, **kwargs):
        """Map a function over a list of arguments."""
        if self.access in [ResourceAccess.WRITE, ResourceAccess.READ]:
            return self._call_fn_with_ssh_access(
                fn_type="map", args=arg_list, kwargs=kwargs
            )
        else:
            raise NotImplementedError(
                "Function.map only works with Write or Read access, not Proxy access"
            )

    def starmap(self, args_lists, **kwargs):
        """Like :func:`map` except that the elements of the iterable are expected to be iterables
        that are unpacked as arguments. An iterable of [(1,2), (3, 4)] results in [func(1,2), func(3,4)]."""
        if self.access in [ResourceAccess.WRITE, ResourceAccess.READ]:
            return self._call_fn_with_ssh_access(
                fn_type="starmap", args=args_lists, kwargs=kwargs
            )
        else:
            raise NotImplementedError(
                "Function.starmap only works with Write or Read access, not Proxy access"
            )

    def enqueue(self, resources: Optional[Dict] = None, *args, **kwargs):
        """Enqueue a Function call to be run later."""
        # Add resources one-off without setting as a Function param
        if self.access in [ResourceAccess.WRITE, ResourceAccess.READ]:
            return self._call_fn_with_ssh_access(
                fn_type="queue",
                resources=resources or self.resources,
                args=args,
                kwargs=kwargs,
            )
        else:
            raise NotImplementedError(
                "Function.enqueue only works with Write or Read access, not Proxy access"
            )

    def remote(self, name_run: Union[str, bool] = None, *args, **kwargs):
        warnings.warn("`remote()` is deprecated, use `run()` instead")
        run_obj = self.run(name_run, *args, **kwargs)
        return run_obj.name

    def run(self, name_run: Union[str, bool] = None, *args, **kwargs):
        """Run async remote call on cluster.

        Args:
            name_run (Union[str, bool]): Name of the Run to create. If ``True``, a name will automatically
             be generated.
             *args: Optional args for the Function
             **kwargs: Optional kwargs for the Function
        Returns:
            Run: Run object

        """
        if self.access in [ResourceAccess.WRITE, ResourceAccess.READ]:
            from runhouse import Run

            # Use the name_run if provided, otherwise create a new one using the Function's name
            run_name = (
                Run._format_run_name(name_run)
                if name_run
                else Run._create_new_run_name(self.name)
            )

            run_obj = self._call_fn_with_ssh_access(
                fn_type="remote", run_name=run_name, args=args, kwargs=kwargs
            )

            logger.info(f"Submitted remote call to cluster for {run_name}")
            return run_obj
        else:
            raise NotImplementedError(
                "Function.remote only works with Write or Read access, not Proxy access"
            )

    def get(self, run_key):
        """Get the result of a Function call that was submitted as async using `remote`.

        Args:
            run_key: A single or list of runhouse run_key strings returned by a Function.remote() call. The ObjectRefs
                must be from the cluster that this Function is running on.
        """
        return self.system.get(run_key)

    def _create_async_run(
        self, name_run: Union[str, bool], fn_name: str = None, *args, **kwargs
    ):
        """Create a new run on the cluster for this function. Function will execute async on the cluster.
        Returns the run key for the run, corresponding to the run's folder on the cluster."""
        from runhouse import Run

        name_run: str = Run._format_run_name(name_run, fn_name=fn_name or self.name)
        run_name = self.run(name_run, *args, **kwargs)

        return run_name

    def _call_fn_with_ssh_access(
        self, fn_type, resources=None, run_name=None, args=None, kwargs=None
    ):
        # https://docs.ray.io/en/latest/ray-core/tasks/patterns/map-reduce.html
        # return ray.get([map.remote(i, map_func) for i in replicas])
        # TODO allow specifying resources per worker for map
        # TODO [DG] check whether we're on the cluster and if so, just call the function directly via the
        # helper function currently in UnaryServer
        resources = (
            resources or self.resources
        )  # Allow for passing in one-off resources for this specific call
        name = self.name or "anonymous function"
        if self.fn_pointers is None:
            raise RuntimeError(f"No fn pointers saved for {name}")

        [relative_path, module_name, fn_name] = self.fn_pointers

        name = self.name or fn_name or "anonymous function"
        logger.info(f"Running {name} via HTTP")
        env_name = (
            self.env.env_name if (self.env and isinstance(self.env, CondaEnv)) else None
        )
        res = self.system.run_module(
            relative_path,
            module_name,
            fn_name,
            fn_type,
            resources,
            env_name,
            run_name,
            args,
            kwargs,
        )
        return res

    # TODO [DG] test this properly
    # def debug(self, redirect_logging=False, timeout=10000, *args, **kwargs):
    #     """Run the Function in debug mode. This will run the Function through a tunnel interpreter, which
    #     allows the use of breakpoints and other debugging tools, like rh.ipython().
    #     FYI, alternative ideas from Ray: https://github.com/ray-project/ray/issues/17197
    #     FYI, alternative Modal folks shared: https://github.com/modal-labs/modal-client/pull/32
    #     """
    #     from paramiko import AutoAddPolicy
    #
    #     # Importing this here because they're heavy
    #     from plumbum.machines.paramiko_machine import ParamikoMachine
    #     from rpyc.utils.classic import redirected_stdio
    #     from rpyc.utils.zerodeploy import DeployedServer
    #
    #     creds = self.system.ssh_creds()
    #     ssh_client = ParamikoMachine(
    #         self.system.address,
    #         user=creds["ssh_user"],
    #         keyfile=str(Path(creds["ssh_private_key"]).expanduser()),
    #         missing_host_policy=AutoAddPolicy(),
    #     )
    #     server = DeployedServer(
    #         ssh_client, server_class="rpyc.utils.server.ForkingServer"
    #     )
    #     conn = server.classic_connect()
    #
    #     if redirect_logging:
    #         rlogger = conn.modules.logging.getLogger()
    #         rlogger.parent = logging.getLogger()
    #
    #     conn._config[
    #         "sync_request_timeout"
    #     ] = timeout  # seconds. May need to be longer for real debugging.
    #     conn._config["allow_public_attrs"] = True
    #     conn._config["allow_pickle"] = True
    #     # This assumes the code is already synced over to the remote container
    #     remote_fn = getattr(conn.modules[self.fn.__module__], self.fn.__name__)
    #
    #     with redirected_stdio(conn):
    #         res = remote_fn(*args, **kwargs)
    #     conn.close()
    #     return res

    @property
    def config_for_rns(self):
        # TODO save Package resource, because fn_pointers are meaningless without the package.

        config = super().config_for_rns

        config.update(
            {
                "system": self._resource_string_for_subconfig(self.system),
                "env": self._resource_string_for_subconfig(self.env),
                "fn_pointers": self.fn_pointers,
                "resources": self.resources,
            }
        )
        return config

    def _save_sub_resources(self):
        if isinstance(self.system, Resource):
            self.system.save()

    # TODO maybe reuse these if we starting putting each function in its own container
    # @staticmethod
    # def run_ssh_cmd_in_cluster(ssh_key, ssh_user, address, cmd, port_fwd=None):
    #     subprocess.run("ssh -tt -o IdentitiesOnly=yes -i "
    #                    f"{ssh_key} {port_fwd or ''}"
    #                    f"{ssh_user}@{address} docker exec -it ray_container /bin/bash -c {cmd}".split(' '))

    def ssh(self):
        """SSH into the system."""
        if self.system is None:
            raise RuntimeError("System must be specified and up to ssh into a Function")
        self.system.ssh()

    def send_secrets(self, providers: Optional[List[str]] = None):
        """Send secrets to the system."""
        self.system.send_secrets(providers=providers)

    def http_url(self, curl_command=False, *args, **kwargs) -> str:
        """
        Return the endpoint needed to run the Function on the remote cluster, or provide the curl command if requested.
        """
        raise NotImplementedError("http_url not yet implemented for Function")

    def notebook(self, persist=False, sync_package_on_close=None, port_forward=8888):
        """Tunnel into and launch notebook from the system."""
        # Roughly trying to follow:
        # https://towardsdatascience.com/using-jupyter-notebook-running-on-a-remote-docker-container-via-ssh-ea2c3ebb9055
        # https://docs.ray.io/en/latest/ray-core/using-ray-with-jupyter.html
        if self.system is None:
            raise RuntimeError("Cannot SSH, running locally")

        tunnel, port_fwd = self.system.ssh_tunnel(
            local_port=port_forward, num_ports_to_try=10
        )
        try:
            install_cmd = "pip install jupyterlab"
            jupyter_cmd = f"jupyter lab --port {port_fwd} --no-browser"
            # port_fwd = '-L localhost:8888:localhost:8888 '  # TOOD may need when we add docker support
            with self.system.pause_autostop():
                self.system.run(commands=[install_cmd, jupyter_cmd], stream_logs=True)

        finally:
            if sync_package_on_close:
                if sync_package_on_close == "./":
                    sync_package_on_close = rh_config.rns_client.locate_working_dir()
                pkg = Package.from_string("local:" + sync_package_on_close)
                self.system.rsync(source=f"~/{pkg.name}", dest=pkg.local_path, up=False)
            if not persist:
                tunnel.stop()
                kill_jupyter_cmd = f"jupyter notebook stop {port_fwd}"
                self.system.run(commands=[kill_jupyter_cmd])

    def get_or_call(self, name_run: str = None, *args, **kwargs) -> Any:
        """Check if Run was already completed, and if so return the result.
        If no cached Run is found on the cluster, create a new one and run it synchronously before
        returning its result.

        Args:
            name_run (Optional[str]): Name of a particular run for this function.
                If not provided will use the function's name.
            *args: Arguments to pass to the function for the run (relevant if creating a new run).
            **kwargs: Keyword arguments to pass to the function for the run (relevant if creating a new run).

        Returns:
            Any: Result of the Run

        """
        name_run = name_run or self.name

        res = self._call_fn_with_ssh_access(
            fn_type="get_or_call", run_name=name_run, args=args, kwargs=kwargs
        )

        return res

    def get_or_run(self, name_run: str = None, *args, **kwargs) -> "Run":
        """Check if Run was already completed. If no cached Run is found on the cluster, create a new one.

        Note: If the Run has already completed, will not trigger a new Run.

        Args:
            name_run (Optional[str]): Name of a particular run for this function.
                If not provided will use the function's name.
            *args: Arguments to pass to the function for the run (relevant if creating a new run).
            **kwargs: Keyword arguments to pass to the function for the run (relevant if creating a new run).

        Returns:
            Run: Run object

        """
        from runhouse import Run

        name_run = name_run or self.name
        if name_run == "latest":
            # TODO [JL]
            raise NotImplementedError("Latest not currently supported")

        completed_run: "Run" = self._call_fn_with_ssh_access(
            fn_type="get_or_run", run_name=name_run, args=args, kwargs=kwargs
        )

        return completed_run

    def keep_warm(
        self,
        autostop_mins=None,
        # TODO regions: List[str] = None,
        # TODO min_replicas: List[int] = None,
        # TODO max_replicas: List[int] = None
    ):
        """Keep the system warm for autostop_mins. If autostop_mins is ``None`` or -1, keep warm indefinitely."""
        if autostop_mins is None:
            logger.info(f"Keeping {self.name} indefinitely warm")
            # keep indefinitely warm if user doesn't specify
            autostop_mins = -1
        self.system.keep_warm(autostop_mins=autostop_mins)

    @staticmethod
    def _handle_nb_fn(fn, fn_pointers, serialize_notebook_fn, name):
        """Handle the case where the user passes in a notebook function"""
        if serialize_notebook_fn:
            # This will all be cloudpickled by the RPC client and unpickled by the RPC server
            # Note that this means the function cannot be saved, and it's better that way because
            # pickling functions is not meant for long term storage. Case in point, this method will be
            # sensitive to differences in minor Python versions between the serializing and deserializing envs.
            return "", "notebook", fn
        else:
            # TODO put this in the current folder instead?
            module_path = Path.cwd() / (f"{name}_fn.py" if name else "sent_fn.py")
            logging.info(
                f"Writing out function function to {str(module_path)}. Please make "
                f"sure the function does not rely on any local variables, "
                f"including imports (which should be moved inside the function body)."
            )
            if not name:
                logging.warning(
                    "You should name Functions that are created in notebooks to avoid naming collisions "
                    "between the modules that are created to hold their functions "
                    '(i.e. "sent_fn.py" errors.'
                )
            source = inspect.getsource(fn).strip()
            with module_path.open("w") as f:
                f.write(source)
            return fn_pointers[0], module_path.stem, fn_pointers[2]
            # from importlib.util import spec_from_file_location, module_from_spec
            # spec = spec_from_file_location(config['name'], str(module_path))
            # module = module_from_spec(spec)
            # spec.loader.exec_module(module)
            # new_fn = getattr(module, fn_pointers[2])
            # fn_pointers = Function._extract_fn_paths(raw_fn=new_fn, reqs=config['reqs'])


def function(
    fn: Optional[Union[str, Callable]] = None,
    name: Optional[str] = None,
    system: Optional[Union[str, Cluster]] = None,
    env: Union[Optional[List[str]], Env] = None,
    resources: Optional[dict] = None,
    # TODO image: Optional[str] = None,
    dryrun: bool = False,
    load_secrets: bool = False,
    serialize_notebook_fn: bool = False,
    load: bool = True,
    # args below are deprecated
    reqs: Optional[List[str]] = None,
    setup_cmds: Optional[List[str]] = None,
):
    """Builds an instance of :class:`Function`.

    Args:
        fn (Optional[str or Callable]): The function to execute on the remote system when the function is called.
        name (Optional[str]): Name of the Function to create or retrieve.
            This can be either from a local config or from the RNS.
        system (Optional[str or Cluster]): Hardware (cluster) on which to execute the Function.
            This can be either the string name of a Cluster object, or a Cluster object.
        env (Optional[List[str]]): List of requirements to install on the remote cluster, or path to the
            requirements.txt file.
        resources (Optional[dict]): Optional number (int) of resources needed to run the Function on the Cluster.
            Keys must be ``num_cpus`` and ``num_gpus``.
        dryrun (bool): Whether to create the Function if it doesn't exist, or load the Function object as a dryrun.
            (Default: ``False``)
        load_secrets (bool): Whether or not to send secrets; only applicable if `dryrun` is set to ``False``.
            (Default: ``False``)
        serialize_notebook_fn (bool): If function is of a notebook setting, whether or not to serialized the function.
            (Default: ``False``)
        load (bool): Whether to load an existing config for the Function. (Default: ``True``)

    Returns:
        Function: The resulting Function object.

    Example:
        >>> def sum(a, b):
        >>>    return a + b
        >>>
        >>> # creating the function
        >>> summer = rh.function(fn=sum, system=cluster, env=['requirements.txt'])
        >>> # or, equivalently
        >>> summer = rh.function(fn=sum).to(cluster, env=['requirements.txt'])
        >>>
        >>> # using the function
        >>> res = summer(5, 8)  # returns 13
    """

    config = rh_config.rns_client.load_config(name) if load else {}
    config["name"] = name or config.get("rns_address", None) or config.get("name")
    config["resources"] = (
        resources if resources is not None else config.get("resources")
    )
    config["serialize_notebook_fn"] = serialize_notebook_fn or config.get(
        "serialize_notebook_fn"
    )

    if setup_cmds:
        warnings.warn(
            "``setup_cmds`` argument has been deprecated. "
            "Please pass in setup commands to rh.Env corresponding to the function instead."
        )
    if reqs is not None:
        warnings.warn(
            "``reqs`` argument has been deprecated. Please use ``env`` instead."
        )
        env = Env(reqs=reqs, setup_cmds=setup_cmds)
    else:
        env = env or config.get("env")
        env = _get_env_from(env)

    reqs = env.reqs if env else []
    if callable(fn):
        if not [
            req
            for req in reqs
            if (isinstance(req, str) and "./" in req)
            or (isinstance(req, Package) and req.is_local())
        ]:
            reqs.append("./")
        fn_pointers = Function._extract_fn_paths(raw_fn=fn, reqs=reqs)
        if fn_pointers[1] == "notebook":
            fn_pointers = Function._handle_nb_fn(
                fn,
                fn_pointers=fn_pointers,
                serialize_notebook_fn=serialize_notebook_fn,
                name=fn_pointers[2] or config["name"],
            )
        config["fn_pointers"] = fn_pointers
    elif isinstance(fn, str):
        # Url must match a regex of the form
        # 'https://github.com/username/repo_name/blob/branch_name/path/to/file.py:func_name'
        # Use a regex to extract username, repo_name, branch_name, path/to/file.py, and func_name
        pattern = (
            r"https://github\.com/(?P<username>[^/]+)/(?P<repo_name>[^/]+)/blob/"
            r"(?P<branch_name>[^/]+)/(?P<path>[^:]+):(?P<func_name>.+)"
        )
        match = re.match(pattern, fn)

        if match:
            username = match.group("username")
            repo_name = match.group("repo_name")
            branch_name = match.group("branch_name")
            path = match.group("path")
            func_name = match.group("func_name")
        else:
            raise ValueError(
                "fn must be a callable or string of the form "
                '"https://github.com/username/repo_name/blob/branch_name/path/to/file.py:func_name"'
            )
        module_name = Path(path).stem
        relative_path = str(repo_name / Path(path).parent)
        config["fn_pointers"] = (relative_path, module_name, func_name)
        # TODO [DG] check if the user already added this in their reqs
        repo_package = git_package(
            git_url=f"https://github.com/{username}/{repo_name}.git",
            revision=branch_name,
        )
        reqs.insert(0, repo_package)

    if env:
        env.reqs = reqs
    else:
        env = Env(reqs=reqs, setup_cmds=setup_cmds)

    config["env"] = env
    config["system"] = system or config.get("system")
    if isinstance(config["system"], str):
        hw_dict = rh_config.rns_client.load_config(config["system"])
        if not hw_dict:
            raise RuntimeError(
                f'Cluster {rh_config.rns_client.resolve_rns_path(config["system"])} '
                f"not found locally or in RNS."
            )
        config["system"] = hw_dict

    config["access_level"] = config.get("access_level", Function.DEFAULT_ACCESS)

    new_function = Function.from_config(config, dryrun=dryrun)

    if load_secrets and not dryrun:
        new_function.send_secrets()

    return new_function<|MERGE_RESOLUTION|>--- conflicted
+++ resolved
@@ -55,7 +55,6 @@
         self.access = access or self.DEFAULT_ACCESS
         self.dryrun = dryrun
         self.resources = resources or {}
-
         super().__init__(name=name, dryrun=dryrun)
 
         if not self.dryrun:
@@ -279,7 +278,6 @@
 
         fn_type = "call"
         if self.access in [ResourceAccess.WRITE, ResourceAccess.READ]:
-<<<<<<< HEAD
             run_locally = (
                 not self.system or self.system.name == rh_config.obj_store.cluster_name
             )
@@ -288,9 +286,6 @@
                 return self.system.get(run_obj.name, stream_logs=stream_logs)
 
             else:
-=======
-            if not self.system or self.system.on_this_cluster():
->>>>>>> 85e591bb
                 [relative_path, module_name, fn_name] = self.fn_pointers
                 conda_env = (
                     self.env.env_name
