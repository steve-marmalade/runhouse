from typing import List, Optional, Union
import subprocess
import logging
from pathlib import Path
import pkgutil
import contextlib
import yaml

import sky
from sky.backends import backend_utils, CloudVmRayBackend
from sky.utils import command_runner
from sshtunnel import SSHTunnelForwarder, HandlerSSHTunnelForwarderError
import ray.cloudpickle as pickle

from runhouse.rns.resource import Resource
from runhouse.rns.packages.package import Package
from runhouse.grpc_handler.unary_client import UnaryClient
from runhouse.grpc_handler.unary_server import UnaryService
from runhouse.rh_config import rns_client, configs, open_grpc_tunnels

logger = logging.getLogger(__name__)


class Cluster(Resource):
    RESOURCE_TYPE = "cluster"
    DEFAULT_AUTOSTOP_MINS = 10

    def __init__(self,
                 name,
                 instance_type: str = None,
                 num_instances: int = None,
                 provider: str = None,
                 dryrun=True,
                 autostop_mins=None,
                 use_spot=False,
                 image_id=None,
                 sky_data=None,
                 **kwargs  # We have this here to ignore extra arguments when calling from from_config
                 ):
        """
        Args:
            name:
            instance_type: Type of cloud instance to use for the cluster
            num_instances: Number of instances to use for the cluster
            provider: Cloud provider to use for the cluster
            dryrun:
            autostop_mins: Number of minutes to keep the cluster up for following inactivity, or
                -1 to keep up indefinitely.
        """

        super().__init__(name=name, dryrun=dryrun)

        self.instance_type = instance_type
        self.num_instances = num_instances
        self.provider = provider or configs.get('default_provider')
        self.autostop_mins = autostop_mins if autostop_mins is not None \
            else configs.get('default_autostop')
        self.use_spot = use_spot if use_spot is not None else configs.get('use_spot')
        self.image_id = image_id

        self.address = None
        self._yaml_path = None
        self._grpc_tunnel = None
        self._secrets_sent = False
        self.client = None
        self.sky_data = sky_data
        if self.sky_data is not None:
            self._save_sky_data()

        # Checks local SkyDB if cluster is up, and loads connection info if so.
        self.populate_vars_from_status(dryrun=True)

        # Cluster status is set to INIT in the Sky DB right after starting, so we need to refresh once
        if not self.address:
            self.populate_vars_from_status(dryrun=False)

    @staticmethod
    def from_config(config: dict, dryrun=False):
        return Cluster(**config, dryrun=dryrun)

    @property
    def config_for_rns(self):
        config = super().config_for_rns

        # Also store the ssh keys for the cluster in RNS
        config.update({'instance_type': self.instance_type,
                       'num_instances': self.num_instances,
                       'provider': self.provider,
                       'autostop_mins': self.autostop_mins,
                       'use_spot': self.use_spot,
                       'image_id': self.image_id,
                       'sky_data': self._get_sky_data(),
                       })
        return config

    def _get_sky_data(self):
        config = sky.global_user_state.get_cluster_from_name(self.name)
        if not config:
            return None
        config['status'] = config['status'].name  # ClusterStatus enum is not json serializable
        if config['handle']:
            with open(config['handle'].cluster_yaml, mode='r') as f:
                config['ray_config'] = yaml.safe_load(f)
            config['public_key'] = self.ssh_creds()['ssh_private_key'] + '.pub'
            config['handle'] = {'cluster_name': config['handle'].cluster_name,
                                # This is saved as an absolute path - convert it to relative
                                'cluster_yaml': self.relative_yaml_path(yaml_path=config['handle']._cluster_yaml),
                                'head_ip': config['handle'].head_ip,
                                'launched_nodes': config['handle'].launched_nodes,
                                'launched_resources': config['handle'].launched_resources.to_yaml_config()
                                }
            config['handle']['launched_resources'].pop('spot_recovery', None)

            pub_key_path = self.ssh_creds()['ssh_private_key'] + '.pub'
            if Path(pub_key_path).exists():
                with open(pub_key_path, mode='r') as f:
                    config['public_key'] = f.read()
        return config

    def _save_sky_data(self):
        # If we already have an entry for this cluster in the local sky files, ignore the new config
        # TODO [DG] when this is more stable maybe we shouldn't.
        if sky.global_user_state.get_cluster_from_name(self.name) and self._yaml_path and \
                Path(self._yaml_path).absolute().exists():
            return

        ray_config = self.sky_data.pop('ray_config', {})
        handle_info = self.sky_data.pop('handle', {})
        if not ray_config or not handle_info:
            raise Exception('Expecting both `ray_config` and `handle` attributes in sky data')

        yaml_path = handle_info['cluster_yaml']
        if not Path(yaml_path).expanduser().parent.exists():
            Path(yaml_path).expanduser().parent.mkdir(parents=True, exist_ok=True)

        with Path(yaml_path).expanduser().open(mode='w+') as f:
            yaml.safe_dump(ray_config, f)

        cluster_abs_path = str(Path(yaml_path).expanduser())
        cloud_provider = sky.clouds.CLOUD_REGISTRY.from_str(handle_info['launched_resources']['cloud'])
        backend_utils._add_auth_to_cluster_config(cloud_provider, cluster_abs_path)

        resources = sky.Resources.from_yaml_config(handle_info['launched_resources'])
        handle = CloudVmRayBackend.ResourceHandle(
            cluster_name=self.name,
            cluster_yaml=cluster_abs_path,
            launched_nodes=handle_info['launched_nodes'],
            # head_ip=handle_info['head_ip'], # deprecated
            launched_resources=resources,
        )
        sky.global_user_state.add_or_update_cluster(cluster_name=self.name,
                                                    cluster_handle=handle,
                                                    requested_resources=[resources],
                                                    is_launch=True,
                                                    requested_resources=None,
                                                    ready=False)
        backend_utils.SSHConfigHelper.add_cluster(
            self.name, [handle_info['head_ip']], ray_config['auth'])

    def __getstate__(self):
        """ Make sure sky_data is loaded in before pickling. """
        self.sky_data = self._get_sky_data()
        state = self.__dict__.copy()
        return state

    @staticmethod
    def relative_yaml_path(yaml_path):
        if Path(yaml_path).is_absolute():
            yaml_path = '~/.sky/generated/' + Path(yaml_path).name
        return yaml_path

    # ----------------- Launch/Lifecycle Methods -----------------

    # TODO [DG] this sometimes returns True when cluster is not up
    def is_up(self) -> bool:
        self.populate_vars_from_status(dryrun=False)
        return self.address is not None

    def status(self, refresh=True):
        """
        Return dict looks like:
         {'name': 'sky-cpunode-donny',
          'launched_at': 1662317201,
          'handle': ResourceHandle(
            cluster_name=sky-cpunode-donny,
            head_ip=54.211.97.164,
            cluster_yaml=/Users/donny/.sky/generated/sky-cpunode-donny.yml,
            launched_resources=1x AWS(m6i.2xlarge),
            tpu_create_script=None,
            tpu_delete_script=None),
          'last_use': 'sky cpunode',
          'status': <ClusterStatus.UP: 'UP'>,
          'autostop': -1,
          'metadata': {}}
        More: https://github.com/skypilot-org/skypilot/blob/0c2b291b03abe486b521b40a3069195e56b62324/sky/backends/cloud_vm_ray_backend.py#L1457
        """
        return self.get_sky_statuses(cluster_name=self.name, refresh=refresh)

    def populate_vars_from_status(self, dryrun=False):
        # Try to get the cluster status from SkyDB
        cluster_dict = self.status(refresh=not dryrun)
        if not cluster_dict:
            return
        self.address = cluster_dict['handle'].head_ip
        self._yaml_path = cluster_dict['handle'].cluster_yaml
        self.autostop_mins = cluster_dict['autostop']
        self.provider = str(cluster_dict['handle'].launched_resources.cloud).lower()
        if not cluster_dict['status'].name == 'UP':
            self.address = None

    @staticmethod
    def get_sky_statuses(cluster_name: str = None, refresh: bool = True):
        """
        Get status dicts for all Sky clusters.
        Args:
            cluster_name (str): Return status dict for only specific cluster.

        Returns:

        """
        # TODO [DG] just get status for this cluster
        all_clusters_status = sky.status(refresh=refresh)
        if not cluster_name:
            return all_clusters_status
        for cluster_dict in all_clusters_status:
            if cluster_dict['name'] == cluster_name:
                return cluster_dict

    def up_if_not(self):
        if not self.is_up():
            self.up()
        return self

    def up(self,
           region: str = None,
           ):
        if self.provider in ['aws', 'gcp', 'azure', 'cheapest']:
            task = sky.Task(  # run=f'echo SkyPilot cluster {self.name} launched.',
                num_nodes=self.num_instances if ':' not in self.instance_type else None,
                # workdir=package,
                # docker_image=image,  # Zongheng: this is experimental, don't use it
                # envs=None,
            )
            cloud_provider = sky.clouds.CLOUD_REGISTRY.from_str(self.provider) \
                if self.provider != 'cheapest' else None
            task.set_resources(
                sky.Resources(
                    cloud=cloud_provider,
                    instance_type=self.instance_type if ':' not in self.instance_type else None,
                    accelerators=self.instance_type if ':' in self.instance_type else None,
                    region=region,  # TODO
                    image_id=self.image_id,
                    use_spot=self.use_spot
                )
            )
            if Path('~/.rh').expanduser().exists():
                task.set_file_mounts({
                    '~/.rh': '~/.rh',
                })
            sky.launch(task,
                       cluster_name=self.name,
                       idle_minutes_to_autostop=self.autostop_mins,
                       down=True,
                       )
        elif self.provider == 'k8s':
            # TODO ssh in and do for real
            # https://docs.ray.io/en/latest/cluster/kubernetes/user-guides/config.html#kuberay-config
            # subprocess.Popen('kubectl apply -f raycluster.yaml'.split(' '))
            # self.address = cluster_dict['handle'].head_ip
            # self._yaml_path = cluster_dict['handle'].cluster_yaml
            raise NotImplementedError(f'Kubernetes Cluster provider not yet supported')
        else:
            raise ValueError(f'Cluster provider {self.provider} not supported.')

        self.populate_vars_from_status()
        self.restart_grpc_server()

    def sync_runhouse_to_cluster(self, _install_url=None):
        if not self.address:
            raise ValueError(f'No address set for cluster <{self.name}>. Is it up?')
        local_rh_package_path = Path(pkgutil.get_loader('runhouse').path).parent

        # Check if runhouse is installed from source and has setup.py
        if not _install_url and \
                local_rh_package_path.parent.name == 'runhouse' and \
                (local_rh_package_path.parent / 'setup.py').exists():
            # Package is installed in editable mode
            local_rh_package_path = local_rh_package_path.parent
            rh_package = Package.from_string(f'reqs:{local_rh_package_path}', dryrun=True)
            rh_package.to_cluster(self, mount=False)
            status_codes = self.run(['pip install ./runhouse'], stream_logs=True)
        # elif local_rh_package_path.parent.name == 'site-packages':
        else:
            # Package is installed in site-packages
            # status_codes = self.run(['pip install runhouse-nightly==0.0.2.20221202'], stream_logs=True)
            # rh_package = 'runhouse_nightly-0.0.1.dev20221202-py3-none-any.whl'
            # rh_download_cmd = f'curl https://runhouse-package.s3.amazonaws.com/{rh_package} --output {rh_package}'
<<<<<<< HEAD
            _install_url = _install_url or 'git+https://github.com/run-house/runhouse.git@latest_patch'
            status_codes = self.pip_install_packages(packages=[_install_url])
=======
            # TODO need to check user's current version and install same version?
            _install_url = _install_url or 'runhouse'
            rh_install_cmd = f'pip install {_install_url}'
            status_codes = self.run([rh_install_cmd], stream_logs=True)

>>>>>>> 00602e3c
        if status_codes[0][0] != 0:
            raise ValueError(f'Error installing runhouse on cluster <{self.name}>')

    def pip_install_packages(self, packages: list, stream_logs: bool = True):
        status_codes = []
        for package in packages:
            rh_install_cmd = f'pip install {package}'
            status_code = self.run([rh_install_cmd], stream_logs=stream_logs)
            status_codes.append(status_code)

        return status_codes

    def install_packages(self, reqs: List[Union[Package, str]]):
        if not self.is_connected():
            self.connect_grpc()
        to_install = []
        # TODO [DG] validate package strings
        for package in reqs:
            if isinstance(package, str):
                # If the package is a local folder, we need to create the package to sync it over to the cluster
                pkg_obj = Package.from_string(package, dryrun=False)
            else:
                pkg_obj = package

            from runhouse.rns.folders.folder import Folder
            if isinstance(pkg_obj.install_target, Folder) and \
                    pkg_obj.install_target.is_local():
                pkg_str = pkg_obj.name or Path(pkg_obj.install_target.url).name
                logging.info(f'Copying local package {pkg_str} to cluster <{self.name}>')
                remote_package = pkg_obj.to_cluster(self, mount=False, return_dest_folder=True)
                to_install.append(remote_package)
            else:
                to_install.append(package)  # Just appending the string!
        # TODO replace this with figuring out how to stream the logs when we install
        logging.info(f'Installing packages on cluster {self.name}: '
                     f'{[req if isinstance(req, str) else str(req) for req in reqs]}')
        self.client.install_packages(pickle.dumps(to_install))

    def flush_pins(self, pins: Optional[List[str]] = None):
        if not self.is_connected():
            self.connect_grpc()
        self.client.flush_pins(pins)
        logger.info(f'Clearing pins on cluster {pins or ""}')

    def keep_warm(self, autostop_mins=-1):
        sky.autostop(self.name, autostop_mins, down=True)
        self.autostop_mins = autostop_mins

    def teardown(self):
        # Stream logs
        sky.down(self.name)
        self.address = None

    def teardown_and_delete(self):
        self.teardown()
        rns_client.delete_configs()

    # ----------------- gRPC Methods ----------------- #

    def connect_grpc(self, force_reconnect=False):
        # FYI based on: https://sshtunnel.readthedocs.io/en/latest/#example-1
        # FYI If we ever need to do this from scratch, we can use this example:
        # https://github.com/paramiko/paramiko/blob/main/demos/rforward.py#L74
        if not self.address:
            raise ValueError(f'No address set for cluster <{self.name}>. Is it up?')

        # TODO [DG] figure out how to ping to see if tunnel is already up
        if self._grpc_tunnel and force_reconnect:
            self._grpc_tunnel.close()

        # TODO Check if port is already open instead of refcounting?
        # status = subprocess.run(['nc', '-z', self.address, str(self.grpc_port)], capture_output=True)
        # if not self.check_port(self.address, UnaryClient.DEFAULT_PORT):

        tunnel_refcount = 0
        if self.address in open_grpc_tunnels:
            ssh_tunnel, connected_port, tunnel_refcount = open_grpc_tunnels[self.address]
            ssh_tunnel.check_tunnels()
            if ssh_tunnel.tunnel_is_up[ssh_tunnel.local_bind_address]:
                self._grpc_tunnel = ssh_tunnel
        else:
            self._grpc_tunnel, connected_port = self.ssh_tunnel(UnaryClient.DEFAULT_PORT,
                                                                remote_port=UnaryService.DEFAULT_PORT,
                                                                num_ports_to_try=5)
        open_grpc_tunnels[self.address] = (self._grpc_tunnel, connected_port, tunnel_refcount + 1)

        # Connecting to localhost because it's tunneled into the server at the specified port.
        self.client = UnaryClient(host='127.0.0.1', port=connected_port)

    @staticmethod
    def check_port(ip_address, port):
        import socket
        s = socket.socket(socket.AF_INET, socket.SOCK_STREAM)
        return s.connect_ex(('127.0.0.1', int(port)))

    def ssh_tunnel(self,
                   local_port,
                   remote_port=None,
                   num_ports_to_try: int = 0) -> (SSHTunnelForwarder, int):
        # Debugging cmds (mac):
        # netstat -vanp tcp | grep 5005
        # lsof -i :5005_
        # kill -9 <pid>

        creds: dict = self.ssh_creds()
        connected = False
        ssh_tunnel = None
        while not connected:
            try:
                if local_port > local_port + num_ports_to_try:
                    raise Exception(f'Failed to create SSH tunnel after {num_ports_to_try} attempts')

                ssh_tunnel = SSHTunnelForwarder(
                    self.address,
                    ssh_username=creds['ssh_user'],
                    ssh_pkey=creds['ssh_private_key'],
                    local_bind_address=('', local_port),
                    remote_bind_address=('127.0.0.1', remote_port or local_port),
                    set_keepalive=1,
                    # mute_exceptions=True,
                )
                ssh_tunnel.start()
                connected = True
            except HandlerSSHTunnelForwarderError as e:
                # try connecting with a different port - most likely the issue is the port is already taken
                local_port += 1
                pass

        return ssh_tunnel, local_port

    # TODO [DG] Remove this for now, for some reason it was causing execution to hang after programs completed
    # def __del__(self):
    # if self.address in open_grpc_tunnels:
    #     tunnel, port, refcount = open_grpc_tunnels[self.address]
    #     if refcount == 1:
    #         tunnel.stop(force=True)
    #         open_grpc_tunnels.pop(self.address)
    #     else:
    #         open_grpc_tunnels[self.address] = (tunnel, port, refcount - 1)
    # elif self._grpc_tunnel:  # Not sure why this would be reached but keeping it just in case
    #     self._grpc_tunnel.stop(force=True)

    # import paramiko
    # ssh = paramiko.SSHClient()
    # ssh.load_system_host_keys()
    # ssh.set_missing_host_key_policy(paramiko.AutoAddPolicy())
    # from pathlib import Path
    # ssh.connect(self.address,
    #             username=creds['ssh_user'],
    #             key_filename=str(Path(creds['ssh_private_key']).expanduser())
    #             )
    # transport = ssh.get_transport()
    # transport.request_port_forward('', local_port)
    # ssh_tunnel = transport.open_channel("direct-tcpip", ("localhost", local_port),
    #                                     (self.address, remote_port or local_port))
    # if ssh_tunnel.is_active():
    #     connected = True
    #     print(f"SSH tunnel is open to {self.address}:{local_port}")

    def restart_grpc_server(self, _rh_install_url=None, resync_rh=True):
        # TODO how do we capture errors if this fails?
        if resync_rh:
            self.sync_runhouse_to_cluster(_install_url=_rh_install_url)
        grpc_server_cmd = f'screen -dm python3 -m runhouse.grpc_handler.unary_server'
        kill_proc_cmd = f'pkill -f "python3 -m runhouse.grpc_handler.unary_server"'

        # If we need different commands for debian or ubuntu, we can use this:
        # Need to get actual provider in case provider == 'cheapest'
        # handle = sky.global_user_state.get_cluster_from_name(self.name)['handle']
        # cloud_provider = str(handle.launched_resources.cloud)
        # ubuntu_kill_proc_cmd = f'fuser -k {UnaryService.DEFAULT_PORT}/tcp'
        # debian_kill_proc_cmd = "kill -9 $(netstat -anp | grep 50052 | grep -o '[0-9]*/' | sed 's+/$++')"
        # f'kill -9 $(lsof -t -i:{UnaryService.DEFAULT_PORT})'
        # kill_proc_at_port_cmd = debian_kill_proc_cmd if cloud_provider == 'GCP' \
        #     else ubuntu_kill_proc_cmd

        status_codes = self.run(commands=[kill_proc_cmd,
                                          grpc_server_cmd],
                                stream_logs=True,
                                )
        # As of 2022-27-Dec still seems we need this.
        import time
        time.sleep(2)
        return status_codes

    @contextlib.contextmanager
    def pause_autostop(self):
        sky.autostop(self.name, idle_minutes=-1)
        yield
        sky.autostop(self.name, idle_minutes=self.autostop_mins)

    def call_grpc(self, serialized_func):
        # TODO check if this is actually avoiding creating a duplicate tunnel when creating one send after another
        if not self.is_connected():
            self.connect_grpc()

        # TODO would be great to pause autostop here but it's too slow, about 2 seconds
        return self.client.call_fn_remotely(message=serialized_func)

    def is_connected(self):
        return self.client is not None and self.client.is_connected()

    def disconnect(self):
        if self._grpc_tunnel:
            self._grpc_tunnel.stop()
        # if self.client:
        #     self.client.shutdown()

    # ----------------- SSH Methods ----------------- #

    @staticmethod
    def cluster_ssh_key(path_to_file):
        try:
            f = open(path_to_file, 'r')
            private_key = f.read()
            return private_key
        except FileNotFoundError:
            raise Exception(f'File with ssh key not found in: {path_to_file}')

    def ssh_creds(self):
        if not Path(self._yaml_path).exists():
            if self.sky_data:
                # If this cluster was serialized and sent over the wire, it will have sky_data (we make sure of that
                # in __getstate__) but no yaml, and we need to save down the sky data to the sky db and local yaml
                self._save_sky_data()
            self.populate_vars_from_status(dryrun=self.dryrun)

        return backend_utils.ssh_credential_from_yaml(self._yaml_path)

    def rsync(self, source, dest, up, contents=False):
        """ Note that ending `source` with a slash will copy the contents of the directory into dest,
        while omitting it will copy the directory itself (adding a directory layer)."""
        # FYI, could be useful: https://github.com/gchamon/sysrsync
        if contents:
            source = source + '/' if not source.endswith('/') else source
            dest = dest + '/' if not dest.endswith('/') else dest
        ssh_credentials = self.ssh_creds()
        runner = command_runner.SSHCommandRunner(self.address, **ssh_credentials)
        runner.rsync(source, dest, up=up, stream_logs=False)

    def ssh(self):
        subprocess.run(["ssh", f"{self.name}"])

    def run(self, commands: list, stream_logs=True, port_forward=None, require_outputs=True):
        """ Run a list of shell commands on the cluster. """
        # TODO add name parameter to create Run object, and use sky.exec (after updating to sky 2.0):
        # sky.exec(commands, cluster_name=self.name, stream_logs=stream_logs, detach=False)
        runner = command_runner.SSHCommandRunner(self.address, **self.ssh_creds())
        return_codes = []
        for command in commands:
            logger.info(f"Running command on {self.name}: {command}")
            ret_code = runner.run(command,
                                  require_outputs=require_outputs,
                                  stream_logs=stream_logs,
                                  port_forward=port_forward)
            return_codes.append(ret_code)
        return return_codes

    def run_python(self, commands: list, stream_logs=True, port_forward=None):
        """ Run a list of python commands on the cluster. """
        command_str = '; '.join(commands)
        self.run([f'python3 -c "{command_str}"'], stream_logs=stream_logs, port_forward=port_forward)

    def send_secrets(self, reload=False, providers: Optional[List[str]] = None):
        """" Upload secrets onto the cluster for specified providers. If none provided will send all locally
        configured provider secrets. """
        if providers is not None:
            # Send secrets for specific providers from local configs rather than trying to load from Vault
            from runhouse import Secrets
            secrets: list = Secrets.load_provider_secrets(providers=providers)
            # TODO [JL] change this API so we don't have to convert the list to a dict
            secrets: dict = {s['provider']: {k: v for k, v in s.items() if k != 'provider'} for s in secrets}
            load_secrets_cmd = ['import runhouse as rh',
                                f'rh.Secrets.save_provider_secrets(secrets={secrets})']
        elif not self._secrets_sent or reload:
            load_secrets_cmd = ['import runhouse as rh',
                                'rh.Secrets.download_into_env()']
        else:
            # Secrets already sent and not reloading
            return

        self.run_python(load_secrets_cmd, stream_logs=True)
        # TODO [JL] change this to a list to make sure new secrets get sent when the user wants to
        self._secrets_sent = True

    def ipython(self):
        # TODO tunnel into python interpreter in cluster
        pass

    def notebook(self, persist=False, sync_package_on_close=None, port_forward=8888):
        tunnel, port_fwd = self.ssh_tunnel(local_port=port_forward, num_ports_to_try=10)
        try:
            install_cmd = "pip install jupyterlab"
            jupyter_cmd = f'jupyter lab --port {port_fwd} --no-browser'
            # port_fwd = '-L localhost:8888:localhost:8888 '  # TOOD may need when we add docker support
            with self.pause_autostop():
                self.run(commands=[install_cmd, jupyter_cmd], stream_logs=True)

        finally:
            if sync_package_on_close:
                if sync_package_on_close == './':
                    sync_package_on_close = rns_client.locate_working_dir()
                pkg = Package.from_string('local:' + sync_package_on_close)
                self.rsync(source=f'~/{pkg.name}', dest=pkg.local_path, up=False)
            if not persist:
                tunnel.stop(force=True)
                kill_jupyter_cmd = f'jupyter notebook stop {port_fwd}'
                self.run(commands=[kill_jupyter_cmd])


# Cluster factory method
def cluster(name: str,
            instance_type: str = None,
            num_instances: int = None,
            provider: str = None,
            autostop_mins: int = None,
            dryrun: bool = False,
            use_spot: bool = None,
            image_id: str = None,
            ) -> Cluster:
    config = rns_client.load_config(name)
    config['name'] = name or config.get('rns_address', None) or config.get('name')

    config['instance_type'] = instance_type or config.get('instance_type', None)
    config['num_instances'] = num_instances or config.get('num_instances', None)
    config['provider'] = provider or config.get('provider', None)
    config['autostop_mins'] = autostop_mins if autostop_mins is not None else config.get('autostop_mins', None)
    config['use_spot'] = use_spot if use_spot is not None else config.get('use_spot', None)
    config['image_id'] = image_id if image_id is not None else config.get('image_id', None)

    new_cluster = Cluster.from_config(config, dryrun=dryrun)

    return new_cluster<|MERGE_RESOLUTION|>--- conflicted
+++ resolved
@@ -295,16 +295,10 @@
             # status_codes = self.run(['pip install runhouse-nightly==0.0.2.20221202'], stream_logs=True)
             # rh_package = 'runhouse_nightly-0.0.1.dev20221202-py3-none-any.whl'
             # rh_download_cmd = f'curl https://runhouse-package.s3.amazonaws.com/{rh_package} --output {rh_package}'
-<<<<<<< HEAD
-            _install_url = _install_url or 'git+https://github.com/run-house/runhouse.git@latest_patch'
+            
+            _install_url = _install_url or 'runhouse'
             status_codes = self.pip_install_packages(packages=[_install_url])
-=======
-            # TODO need to check user's current version and install same version?
-            _install_url = _install_url or 'runhouse'
-            rh_install_cmd = f'pip install {_install_url}'
-            status_codes = self.run([rh_install_cmd], stream_logs=True)
-
->>>>>>> 00602e3c
+            
         if status_codes[0][0] != 0:
             raise ValueError(f'Error installing runhouse on cluster <{self.name}>')
 
