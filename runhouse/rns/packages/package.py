import copy
import logging
import re
import subprocess
import sys
from pathlib import Path
from typing import Dict, Optional, Union

from runhouse import rh_config
from runhouse.rns.folders.folder import Folder
from runhouse.rns.resource import Resource
from runhouse.rns.utils.hardware import _get_cluster_from

INSTALL_METHODS = {"local", "reqs", "pip", "conda"}


class Package(Resource):
    RESOURCE_TYPE = "package"

    # https://pytorch.org/get-started/locally/
    # Note: no binaries exist for 11.4 (https://github.com/pytorch/pytorch/issues/75992)
    TORCH_INDEX_URLS = {
        "11.3": "https://download.pytorch.org/whl/cu113",
        "11.5": "https://download.pytorch.org/whl/cu115",
        "11.6": "https://download.pytorch.org/whl/cu116",
        "11.7": "https://download.pytorch.org/whl/cu117",
        "11.8": "https://download.pytorch.org/whl/cu118",
        "cpu": "https://download.pytorch.org/whl/cpu",
    }

    def __init__(
        self,
        name: str = None,
        install_method: str = None,
        install_target: Union[str, Folder] = None,
        install_args: str = None,
        dryrun: bool = False,
        **kwargs,  # We have this here to ignore extra arguments when calling from from_config
    ):
        """
        Runhouse Package resource.
        """
        super().__init__(
            name=name,
            dryrun=dryrun,
        )
        self.install_method = install_method
        self.install_target = install_target
        self.install_args = install_args

    @property
    def config_for_rns(self):
        # If the package is just a simple Package.from_string string, no
        # need to store it in rns, just give back the string.
        # if self.install_method in ['pip', 'conda', 'git']:
        #     return f'{self.install_method}:{self.name}'
        config = super().config_for_rns
        config["install_method"] = self.install_method
        config["install_target"] = self._resource_string_for_subconfig(
            self.install_target
        )
        config["install_args"] = self.install_args
        return config

    def __str__(self):
        if self.name:
            return f"Package: {self.name}"
        if isinstance(self.install_target, Folder):
            # if self.install_target.name:
            #     return f'Package: {self.install_target.name}'
            return f"Package: {self.install_target.path}"
        return f"Package: {self.install_target}"

    def install(self, env: Union[str, "Env"] = None):
        """Install package.

        Args:
            env (Env or str): Environment to install package on. If left empty, defaults to base environment.
                (Default: ``None``)
        """
        logging.info(
            f"Installing package {str(self)} with method {self.install_method}."
        )
        install_cmd = ""
        install_args = f" {self.install_args}" if self.install_args else ""
        cuda_version_or_cpu = self.detect_cuda_version_or_cpu()

        if isinstance(self.install_target, Folder):
            local_path = self.install_target.local_path
            if self.install_method == "pip":
                # TODO [DG] Revisit: Would be nice if we could use -e by default, but importlib on the rpc server
                #  isn't finding the package right after its installed.
                # if (Path(local_path) / 'setup.py').exists():
                #     install_cmd = f'-e {local_path}' + install_args
                # else:
                install_cmd = f"{local_path}" + install_args
            elif self.install_method == "conda":
                install_cmd = f"{local_path}" + install_args
            elif self.install_method == "reqs":
                reqs_path = f"{local_path}/requirements.txt"
                logging.info(f"reqs path: {reqs_path}")
                if Path(reqs_path).expanduser().exists():
                    # Ensure each requirement listed in the file contains the full install command for torch packages
                    reqs_from_file: list = self._format_torch_cmd_in_reqs_file(
                        path=reqs_path, cuda_version_or_cpu=cuda_version_or_cpu
                    )
                    logging.info(f"Got reqs from file to install: {reqs_from_file}")

                    # Format URLs for any torch packages listed in the requirements.txt file
                    logging.info(
                        f"Attempting to install formatted requirements from {reqs_path} "
                    )

                    self.pip_install(install_cmd=" ".join(reqs_from_file))

                else:
                    logging.info(f"{local_path}/requirements.txt not found, skipping")
        else:
            install_cmd = self.install_target + install_args

        if self.install_method == "pip":
            install_cmd = self._install_cmd_for_torch(install_cmd, cuda_version_or_cpu)
            if not install_cmd:
                raise ValueError("Invalid install command")

            self.pip_install(install_cmd, env)
        elif self.install_method == "conda":
            self.conda_install(install_cmd, env)
        elif self.install_method in ["local", "reqs"]:
            if isinstance(self.install_target, Folder):
                sys.path.append(local_path)
            elif Path(self.install_target).resolve().expanduser().exists():
                sys.path.append(str(Path(self.install_target).resolve().expanduser()))
            else:
                raise ValueError(
                    f"install_target must be a Folder or a path to a directory for "
                    f"install_method {self.install_method}"
                )
        # elif self.install_method == 'unpickle':
        #     # unpickle the functions and make them importable
        #     with self.get('functions.pickle') as f:
        #         sys.modules[self.name] = pickle.load(f)
        else:
            raise ValueError(
                f"Unknown install_method {self.install_method}. Try using cluster.run() or "
                f"function.run_setup() to install instead."
            )

    # ----------------------------------
    # Torch Install Helpers
    # ----------------------------------
    def _format_torch_cmd_in_reqs_file(self, path, cuda_version_or_cpu):
        """Read requirements from file, append --index-url and --extra-index-url where relevant for torch packages,
        and return list of formatted packages."""
        with open(path) as f:
            reqs = f.readlines()

        # Leave the file alone, maintain a separate list with the updated commands which we will later pip install
        reqs_from_file = []
        for req in reqs:
            install_cmd = self._install_cmd_for_torch(req.strip(), cuda_version_or_cpu)
            reqs_from_file.append(install_cmd)

        return reqs_from_file

    def _install_cmd_for_torch(self, install_cmd, cuda_version_or_cpu):
        """Return the correct formatted pip install command for the torch package(s) provided."""
        torch_source_packages = ["torch", "torchvision", "torchaudio"]
        if not any([x in install_cmd for x in torch_source_packages]):
            return install_cmd

        packages_to_install: list = self._packages_to_install_from_cmd(install_cmd)
        final_install_cmd = ""
        for package_install_cmd in packages_to_install:
            formatted_cmd = self._install_url_for_torch_package(
                package_install_cmd, cuda_version_or_cpu
            )
            if formatted_cmd:
                final_install_cmd += formatted_cmd + " "

        final_install_cmd = final_install_cmd.rstrip()
        return final_install_cmd if final_install_cmd != "" else None

    def _install_url_for_torch_package(self, install_cmd, cuda_version_or_cpu):
        """Build the full install command, adding a --index-url and --extra-index-url where applicable."""
        # Grab the relevant index url for torch based on the CUDA version provided
        if "," in install_cmd:
            # If installing a range of versions format the string to make it compatible with `pip_install` method
            install_cmd = install_cmd.replace(" ", "")

        index_url = self.torch_index_url(cuda_version_or_cpu)
        if index_url and not any(
            specifier in install_cmd for specifier in ["--index-url ", "-i "]
        ):
            install_cmd = f"{install_cmd} --index-url {index_url}"

        if "--extra-index-url" not in install_cmd:
            return f"{install_cmd} --extra-index-url https://pypi.python.org/simple/"

        return install_cmd

    def torch_index_url(self, cuda_version_or_cpu: str):
        return self.TORCH_INDEX_URLS.get(cuda_version_or_cpu)

    @staticmethod
    def detect_cuda_version_or_cpu():
        """Return the CUDA version on the cluster. If we are on a CPU-only cluster return 'cpu'.

        Note: A cpu-only machine may have the CUDA toolkit installed, which means nvcc will still return
        a valid version. Also check if the NVIDIA driver is installed to confirm we are on a GPU."""
        try:
            cuda_version_info: str = subprocess.check_output(
                "nvcc --version", shell=True
            ).decode("utf-8")
            cuda_version = cuda_version_info.split("release ")[1].split(",")[0]
        except subprocess.CalledProcessError:
            return "cpu"

        try:
            subprocess.check_call(["nvidia-smi"])
            return cuda_version
        except subprocess.CalledProcessError:
            return "cpu"

    @staticmethod
    def _packages_to_install_from_cmd(install_cmd: str):
        """Split a string of command(s) into a list of separate commands"""
        # Remove any --extra-index-url flags from the install command (to be added later by default)
        install_cmd = re.sub(r"--extra-index-url\s+\S+", "", install_cmd)
        install_cmd = install_cmd.strip()

        if ", " in install_cmd:
            # Ex: 'torch>=1.13.0,<2.0.0'
            return [install_cmd]

        matches = re.findall(r"(\S+(?:\s+(-i|--index-url)\s+\S+)?)", install_cmd)

        packages_to_install = [match[0] for match in matches]
        return packages_to_install

    # ----------------------------------

    @staticmethod
    def pip_install(install_cmd: str, env: Union[str, "Env"] = ""):
        """Run pip install."""
        if env:
            if isinstance(env, str):
                from runhouse.rns.envs import Env

                env = Env.from_name(env)
            cmd_prefix = env._run_cmd
        else:
            cmd_prefix = f"{sys.executable} -m"
        cmd = f"{cmd_prefix} pip install {install_cmd}"
        logging.info(f"Running: {cmd}")
        subprocess.check_call(cmd.split(" "))

    @staticmethod
    def conda_install(install_cmd: str, env: Union[str, "Env"] = ""):
        """Run conda install."""
        cmd = f"conda install -y {install_cmd}"
        if env:
            if isinstance(env, str):
                from runhouse.rns.envs import Env

                env = Env.from_name(env)
            cmd = f"{env._run_cmd} {cmd}"
        logging.info(f"Running: {cmd}")
        # check if conda is installed, and if not, install it
        try:
            subprocess.check_call(["conda", "--version"])
            subprocess.run(cmd.split(" "))
        except FileNotFoundError:
            logging.info("Conda not found, installing...")
            subprocess.check_call(
                "wget https://repo.continuum.io/miniconda/Miniconda3-latest-Linux-x86_64.sh "
                "-O ~/miniconda.sh".split(" ")
            )
            subprocess.check_call(["bash", "~/miniconda.sh", "-b", "-p", "~/miniconda"])
            subprocess.check_call("source $HOME/miniconda3/bin/activate".split(" "))
            status = subprocess.check_call(cmd.split(" "))
            if not status == 0:
                raise RuntimeError(
                    "Conda install failed, check that the package exists and is "
                    "available for your platform."
                )

    def to(
        self,
        system: Union[str, Dict, "Cluster"],
        path: Optional[str] = None,
        mount: bool = False,
    ):
        """Copy the package onto filesystem or cluster, and return the new Package object."""
        if not isinstance(self.install_target, Folder):
            raise TypeError(
                "`install_target` must be a Folder in order to copy the package to a system."
            )

        system = _get_cluster_from(system)
        if self.install_target.system == system:
            return self

        if isinstance(system, Resource):
            new_folder = self.install_target._to_cluster(system, path=path, mount=mount)
        else:  # to fs
            new_folder = self.install_target.to(system, path=path)
        new_folder.system = system
        new_package = copy.copy(self)
        new_package.install_target = new_folder
        return new_package

    @staticmethod
    def from_config(config: dict, dryrun=False):
        if isinstance(config.get("install_target"), dict):
            config["install_target"] = Folder.from_config(config["install_target"])
        if config.get("resource_subtype") == "GitPackage":
            from runhouse import GitPackage

            return GitPackage.from_config(config, dryrun=dryrun)
        return Package(**config, dryrun=dryrun)

    @staticmethod
    def from_string(specifier: str, dryrun=False):
        # Use regex to check if specifier matches '<method>:https://github.com/<path>' or 'https://github.com/<path>'
        match = re.search(
            r"^(?:(?P<method>[^:]+):)?(?P<path>https://github.com/.+)", specifier
        )
        if match:
            install_method = match.group("method")
            url = match.group("path")
            from runhouse.rns.packages.git_package import git_package

            return git_package(
                git_url=url, install_method=install_method, dryrun=dryrun
            )

        target_and_args = specifier
        if specifier.split(":")[0] in INSTALL_METHODS:
            target_and_args = specifier.split(":", 1)[1]
        rel_target, args = (
            target_and_args.split(" ", 1)
            if " " in target_and_args
            else (target_and_args, "")
        )

        # We need to do this because relative paths are relative to the current working directory!
        abs_target = (
            Path(rel_target).expanduser()
            if Path(rel_target).expanduser().is_absolute()
            else Path(rh_config.rns_client.locate_working_dir()) / rel_target
        )
        if abs_target.exists():
            target = Folder(
                path=abs_target, dryrun=True
            )  # No need to create the folder here
        else:
            target = rel_target

        if specifier.startswith("local:"):
            return Package(install_target=target, install_method="local", dryrun=dryrun)
        elif specifier.startswith("reqs:"):
            return Package(
                install_target=target,
                install_args=args,
                install_method="reqs",
                dryrun=dryrun,
            )
        elif specifier.startswith("pip:"):
            return Package(
                install_target=target,
                install_args=args,
                install_method="pip",
                dryrun=dryrun,
            )
        elif specifier.startswith("conda:"):
            return Package(
                install_target=target,
                install_args=args,
                install_method="conda",
                dryrun=dryrun,
            )
        elif specifier.startswith("rh:"):
            # Calling the factory method below
            return package(name=specifier[3:], dryrun=dryrun)
        else:
            if Path(specifier).resolve().exists():
                return Package(
                    install_target=target,
                    install_args=args,
                    install_method="reqs",
                    dryrun=dryrun,
                )
            else:
                return Package(
                    install_target=target,
                    install_args=args,
                    install_method="pip",
                    dryrun=dryrun,
                )


def package(
    name: str = None,
    install_method: str = None,
    install_str: str = None,
    url: str = None,
    system: str = None,
    dryrun: bool = False,
    local_mount: bool = False,
    data_config: Optional[Dict] = None,
) -> Package:
    """
    Builds an instance of :class:`Package`.

    Args:
        name (str): Name to assign the pacakge.
        install_method (str): Method for installing the package. Options: [``pip``, ``conda``, ``reqs``, ``local``]
        install_str (str): Additional arguments to install.
        url (str): URL of the package to install.
        system (str): File system. Currently this must be one of:
            [``file``, ``github``, ``sftp``, ``ssh``, ``s3``, ``gs``, ``azure``].
            We are working to add additional file system support.
        dryrun (bool): Whether to create the Package if it doesn't exist, or load the Package object as a dryrun.
            (Default: ``False``)
        local_mount (bool): Whether to locally mount the installed package. (Default: ``False``)
        data_config (Optional[Dict]): The data config to pass to the underlying fsspec handler.

    Returns:
        Package: The resulting package.

    Example:
<<<<<<< HEAD
        >>> # Load package
        >>> reloaded_package = rh.package(name="my-package", dryrun=True)
=======
        >>> # TODO [CC]
>>>>>>> 4155d1f4
    """
    if (
        install_method is None
        and install_str is None
        and url is None
        and system is None
        and data_config is None
        and not local_mount
    ):
        # If only the name is provided and dryrun is set to True
        return Package.from_name(name, dryrun)

    config = rh_config.rns_client.load_config(name)
    config["name"] = name or config.get("rns_address", None) or config.get("name")

    config["install_method"] = install_method or config.get("install_method")
    if url is not None:
        system = config.get("system") or system or Folder.DEFAULT_FS
        config["install_target"] = Folder(
            path=url, system=system, local_mount=local_mount, data_config=data_config
        )
        config["install_args"] = install_str
    elif install_str is not None:
        config["install_target"], config["install_args"] = install_str.split(" ", 1)
    elif "install_target" in config and isinstance(config["install_target"], dict):
        config["install_target"] = Folder.from_config(config["install_target"])

    new_package = Package.from_config(config, dryrun=dryrun)

    return new_package<|MERGE_RESOLUTION|>--- conflicted
+++ resolved
@@ -430,12 +430,10 @@
         Package: The resulting package.
 
     Example:
-<<<<<<< HEAD
+        >>> # TODO [CC]
+
         >>> # Load package
         >>> reloaded_package = rh.package(name="my-package", dryrun=True)
-=======
-        >>> # TODO [CC]
->>>>>>> 4155d1f4
     """
     if (
         install_method is None
